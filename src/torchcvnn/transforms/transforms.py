--- conflicted
+++ resolved
@@ -34,7 +34,6 @@
 import torchcvnn.transforms.functional as F
 
 
-<<<<<<< HEAD
 class BaseTransform(ABC):
     """Abstract base class for transforms that can handle both numpy arrays and PyTorch tensors.
     This class serves as a template for implementing transforms that can be applied to both numpy arrays
@@ -66,9 +65,6 @@
         >>>         pass
         >>> transform = MyTransform(dtype='float32')
         >>> output = transform(input_data)  # Works with both numpy arrays and torch tensors
-=======
-class LogAmplitude:
->>>>>>> af757e2e
     """
     def __init__(self, dtype: str | NoneType = None) -> None:
         if dtype is not None:
@@ -163,53 +159,8 @@
         return np.abs(x).astype(self.np_dtype)
 
 
-<<<<<<< HEAD
 class RealImaginary(BaseTransform):
     """Transform a complex-valued tensor into its real and imaginary components.
-=======
-    def __call__(self, tensor) -> torch.Tensor:
-        real = torch.real(tensor)
-        imaginary = torch.imag(tensor)
-        tensor_dual = torch.stack([real, imaginary], dim=0)
-        tensor = tensor_dual.flatten(0, 1)  # concatenate real and imaginary parts
-        return tensor
-    
-
-class ToReal:
-    """Extracts the real part of a complex-valued input tensor.
-
-    The `ToReal` transform takes either a numpy array or a PyTorch tensor containing complex numbers 
-    and returns only their real parts. If the input is already real-valued, it remains unchanged.
-
-    Returns:
-        np.ndarray | torch.Tensor: A tensor with the same shape as the input but containing only 
-                                  the real components of each element.
-    
-    Example:
-        >>> to_real = ToReal()
-        >>> output = to_real(complex_tensor)
-    """
-    def __call__(self, x: np.ndarray | torch.Tensor) -> np.ndarray | torch.Tensor:
-        return x.real
-    
-    
-class ToImaginary:
-    """Extracts the imaginary part of a complex-valued input tensor.
-
-    The `ToImaginary` transform takes either a numpy array or a PyTorch tensor containing complex numbers 
-    and returns only their imaginary parts. If the input is already real-valued, it remains unchanged.
-
-    Returns:
-        np.ndarray | torch.Tensor: A tensor with the same shape as the input but containing only 
-                                  the imaginary components of each element.
-    
-    Example:
-        >>> to_imaginary = ToImaginary()
-        >>> output = to_imaginary(complex_tensor)
-    """
-    def __call__(self, x: np.ndarray | torch.Tensor) -> np.ndarray | torch.Tensor:
-        return x.imag
->>>>>>> af757e2e
 
     This transform separates a complex-valued tensor into its real and imaginary parts,
     stacking them along a new channel dimension. The output tensor has twice the number
@@ -257,7 +208,6 @@
             - [0, 2π] when centering=False
             - [-π, π] when centering=True
     """
-<<<<<<< HEAD
     def __init__(self, dtype: str, centering: bool = False) -> None:
         super().__init__(dtype)
         self.centering = centering
@@ -273,11 +223,48 @@
         if self.centering:
             phase = phase - np.pi
         return (x * np.exp(1j * phase)).astype(self.np_dtype)
-=======
-
     def __call__(self, tensor) -> torch.Tensor:
-        phase = torch.rand_like(tensor, dtype=torch.float64) * 2 * torch.pi
-        return (tensor * torch.exp(1j * phase)).to(torch.complex64)
+        real = torch.real(tensor)
+        imaginary = torch.imag(tensor)
+        tensor_dual = torch.stack([real, imaginary], dim=0)
+        tensor = tensor_dual.flatten(0, 1)  # concatenate real and imaginary parts
+        return tensor
+    
+
+class ToReal:
+    """Extracts the real part of a complex-valued input tensor.
+
+    The `ToReal` transform takes either a numpy array or a PyTorch tensor containing complex numbers 
+    and returns only their real parts. If the input is already real-valued, it remains unchanged.
+
+    Returns:
+        np.ndarray | torch.Tensor: A tensor with the same shape as the input but containing only 
+                                  the real components of each element.
+    
+    Example:
+        >>> to_real = ToReal()
+        >>> output = to_real(complex_tensor)
+    """
+    def __call__(self, x: np.ndarray | torch.Tensor) -> np.ndarray | torch.Tensor:
+        return x.real
+    
+    
+class ToImaginary:
+    """Extracts the imaginary part of a complex-valued input tensor.
+
+    The `ToImaginary` transform takes either a numpy array or a PyTorch tensor containing complex numbers 
+    and returns only their imaginary parts. If the input is already real-valued, it remains unchanged.
+
+    Returns:
+        np.ndarray | torch.Tensor: A tensor with the same shape as the input but containing only 
+                                  the imaginary components of each element.
+    
+    Example:
+        >>> to_imaginary = ToImaginary()
+        >>> output = to_imaginary(complex_tensor)
+    """
+    def __call__(self, x: np.ndarray | torch.Tensor) -> np.ndarray | torch.Tensor:
+        return x.imag
     
     
 class FFT2(BaseTransform):
@@ -408,7 +395,6 @@
     
     def __call_torch__(self, x: torch.Tensor) -> torch.Tensor:
         return F.center_crop(x, self.height, self.width)
->>>>>>> af757e2e
 
 
 class FFTResize:
