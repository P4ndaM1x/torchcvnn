# MIT License

# Copyright (c) 2025 Quentin Gabot, Jeremy Fix, Huy Nguyen

# Permission is hereby granted, free of charge, to any person obtaining a copy
# of this software and associated documentation files (the "Software"), to deal
# in the Software without restriction, including without limitation the rights
# to use, copy, modify, merge, publish, distribute, sublicense, and/or sell
# copies of the Software, and to permit persons to whom the Software is
# furnished to do so, subject to the following conditions:

# The above copyright notice and this permission notice shall be included in
# all copies or substantial portions of the Software.

# THE SOFTWARE IS PROVIDED "AS IS", WITHOUT WARRANTY OF ANY KIND, EXPRESS OR
# IMPLIED, INCLUDING BUT NOT LIMITED TO THE WARRANTIES OF MERCHANTABILITY,
# FITNESS FOR A PARTICULAR PURPOSE AND NONINFRINGEMENT. IN NO EVENT SHALL THE
# AUTHORS OR COPYRIGHT HOLDERS BE LIABLE FOR ANY CLAIM, DAMAGES OR OTHER
# LIABILITY, WHETHER IN AN ACTION OF CONTRACT, TORT OR OTHERWISE, ARISING FROM,
# OUT OF OR IN CONNECTION WITH THE SOFTWARE OR THE USE OR OTHER DEALINGS IN THE
# SOFTWARE.

# Standard imports
from abc import ABC, abstractmethod
from typing import Tuple, Union, Optional, Dict
from types import NoneType, ModuleType

# External imports
import torch
import numpy as np
from PIL import Image

# Internal imports
import torchcvnn.transforms.functional as F


<<<<<<< HEAD
class LogAmplitude:
=======
class BaseTransform(ABC):
    """Abstract base class for transforms that can handle both numpy arrays and PyTorch tensors.
    This class serves as a template for implementing transforms that can be applied to both numpy arrays
    and PyTorch tensors while maintaining consistent behavior. 
    Inputs must be in CHW (Channel, Height, Width) format. If inputs have only 2 dimensions (Height, Width),
    they will be converted to (1, Height, Width).
    
    Args:
        dtype (str, optional): Data type to convert inputs to. Must be one of:
            'float32', 'float64', 'complex64', 'complex128'. If None, no type conversion is performed.
            Default: None.
            
    Raises:
        AssertionError: If dtype is not a string or not one of the allowed types.
        ValueError: If input is neither a numpy array nor a PyTorch tensor.
        
    Methods:
        __call__(x): Apply the transform to the input array/tensor.
        __call_numpy__(x): Abstract method to implement numpy array transform.
        __call_torch__(x): Abstract method to implement PyTorch tensor transform.
        
    Example:
        >>> class MyTransform(BaseTransform):
        >>>     def __call_numpy__(self, x):
        >>>         # Implement numpy transform
        >>>         pass
        >>>     def __call_torch__(self, x):
        >>>         # Implement torch transform
        >>>         pass
        >>> transform = MyTransform(dtype='float32')
        >>> output = transform(input_data)  # Works with both numpy arrays and torch tensors
>>>>>>> 7e1fd902
    """
    def __init__(self, dtype: str | NoneType = None) -> None:
        if dtype is not None:
            assert isinstance(dtype, str), "dtype should be a string"
            assert dtype in ["float32", "float64", "complex64", "complex128"], "dtype should be one of float32, float64, complex64, complex128"
            self.np_dtype = getattr(np, dtype)
            self.torch_dtype = getattr(torch, dtype)
    
    def __call__(self, x: np.ndarray | torch.Tensor) -> np.ndarray | torch.Tensor:
        """Apply transform to input."""
        x = F.check_input(x)
        if isinstance(x, np.ndarray):
            return self.__call_numpy__(x)
        elif isinstance(x, torch.Tensor):
            return self.__call_torch__(x)

    @abstractmethod
    def __call_numpy__(self, x: np.ndarray) -> np.ndarray:
        """Apply transform to numpy array."""
        raise NotImplementedError
    
    @abstractmethod
    def __call_torch__(self, x: torch.Tensor) -> torch.Tensor:
        """Apply transform to torch tensor."""
        raise NotImplementedError


class LogAmplitude(BaseTransform):
    """This transform applies a logarithmic scaling to the amplitude/magnitude of complex values
    while optionally preserving the phase information. The amplitude is first clipped to 
    [min_value, max_value] range, then log10-transformed and normalized to [0,1] range.

    The transformation follows these steps:
    1. Extract amplitude and phase from complex input
    2. Clip amplitude between min_value and max_value 
    3. Apply log10 transform and normalize to [0,1]
    4. Optionally recombine with original phase

    Args:
        min_value (int | float, optional): Minimum amplitude value for clipping. 
            Values below this will be clipped up. Defaults to 0.02.
        max_value (int | float, optional): Maximum amplitude value for clipping.
            Values above this will be clipped down. Defaults to 40.
        keep_phase (bool, optional): Whether to preserve phase information.
            If True, returns complex output with transformed amplitude and original phase.
            If False, returns just the transformed amplitude. Defaults to True.
    Returns:
        np.ndarray | torch.Tensor: Transformed tensor with same shape as input.
            If keep_phase=True: Complex tensor with log-scaled amplitude and original phase
            If keep_phase=False: Real tensor with just the log-scaled amplitude
    Example:
        >>> transform = LogAmplitude(min_value=0.01, max_value=100)
        >>> output = transform(input_tensor)  # Transforms amplitudes to log scale [0,1]
    Note:
        The transform works with both NumPy arrays and PyTorch tensors through
        separate internal implementations (__call_numpy__ and __call_torch__).
    """
    def __init__(self, min_value: float = 0.02, max_value: float = 40, keep_phase: bool = True) -> None:
        self.min_value = min_value
        self.max_value = max_value
        self.keep_phase = keep_phase

    def __call_numpy__(self, x: np.ndarray) -> np.ndarray:
        return F.log_normalize_amplitude(x, np, self.keep_phase, self.min_value, self.max_value)
        
    def __call_torch__(self, x: torch.Tensor) -> torch.Tensor:
        return F.log_normalize_amplitude(x, torch, self.keep_phase, self.min_value, self.max_value)


class Amplitude(BaseTransform):
    """Transform a complex-valued tensor into its amplitude/magnitude.

    This transform computes the absolute value (magnitude) of complex input data,
    converting complex values to real values.

    Args:
        dtype (str): Data type for the output ('float32', 'float64', etc)

    Returns:
        np.ndarray | torch.Tensor: Real-valued tensor containing the amplitudes,
            with same shape as input but real-valued type specified by dtype.
    """
    def __init__(self, dtype: str) -> None:
        super().__init__(dtype)

    def __call_torch__(self, x: torch.Tensor) -> torch.Tensor:
        return torch.abs(x).to(self.torch_dtype)
    
    def __call_numpy__(self, x: np.ndarray) -> np.ndarray:
        return np.abs(x).astype(self.np_dtype)


class RealImaginary(BaseTransform):
    """Transform a complex-valued tensor into its real and imaginary components.

    This transform separates a complex-valued tensor into its real and imaginary parts,
    stacking them along a new channel dimension. The output tensor has twice the number
    of channels as the input.

    Returns:
        np.ndarray | torch.Tensor: Real-valued tensor containing real and imaginary parts,
            with shape (2*C, H, W) where C is the original number of channels.
    """
    def __call_torch__(self, x: torch.Tensor) -> torch.Tensor:
        x = torch.stack([x.real, x.imag], dim=0) # CHW -> 2CHW
        x = x.flatten(0, 1) # 2CHW -> 2C*H*W
        return x
    
    def __call_numpy__(self, x: np.ndarray) -> np.ndarray:
        x = np.stack([x.real, x.imag], axis=0) # CHW -> 2CHW
        x = x.reshape(-1, *x.shape[2:]) # 2CHW -> 2C*H*W
        return x
    

class RandomPhase(BaseTransform):
    """Randomly phase-shifts complex-valued input data.
    This transform applies a random phase shift to complex-valued input tensors/arrays by 
    multiplying the input with exp(j*phi), where phi is uniformly distributed in [0, 2π] 
    or [-π, π] if centering is enabled.
    Args:
        dtype : str
            Data type for the output. Must be one of the supported complex dtypes.
        centering : bool, optional. 
            If True, centers the random phase distribution around 0 by subtracting π from 
            the generated phases. Default is False.
    Returns
        torch.Tensor or numpy.ndarray
            Phase-shifted complex-valued data with the same shape as input.

    Examples
        >>> transform = RandomPhase(dtype='complex64')
        >>> x = torch.ones(3,3, dtype=torch.complex64)
        >>> output = transform(x)  # Applies random phase shifts

    Notes
        - Input data must be complex-valued
        - The output maintains the same shape and complex dtype as input
        - Phase shifts are uniformly distributed in:
            - [0, 2π] when centering=False
            - [-π, π] when centering=True
    """
    def __init__(self, dtype: str, centering: bool = False) -> None:
        super().__init__(dtype)
        self.centering = centering

    def __call_torch__(self, x: torch.Tensor) -> torch.Tensor:
        phase = torch.rand_like(x) * 2 * torch.pi
        if self.centering:
            phase = phase - torch.pi
        return (x * torch.exp(1j * phase)).to(self.torch_dtype)
    
    def __call_numpy__(self, x: np.ndarray) -> np.ndarray:
        phase = np.random.rand(*x.shape) * 2 * np.pi
        if self.centering:
            phase = phase - np.pi
        return (x * np.exp(1j * phase)).astype(self.np_dtype)
    

class ToReal:
    """Extracts the real part of a complex-valued input tensor.

    The `ToReal` transform takes either a numpy array or a PyTorch tensor containing complex numbers 
    and returns only their real parts. If the input is already real-valued, it remains unchanged.

    Returns:
        np.ndarray | torch.Tensor: A tensor with the same shape as the input but containing only 
                                  the real components of each element.
    
    Example:
        >>> to_real = ToReal()
        >>> output = to_real(complex_tensor)
    """
    def __call__(self, x: np.ndarray | torch.Tensor) -> np.ndarray | torch.Tensor:
        return x.real
    
    
class ToImaginary:
    """Extracts the imaginary part of a complex-valued input tensor.

    The `ToImaginary` transform takes either a numpy array or a PyTorch tensor containing complex numbers 
    and returns only their imaginary parts. If the input is already real-valued, it remains unchanged.

    Returns:
        np.ndarray | torch.Tensor: A tensor with the same shape as the input but containing only 
                                  the imaginary components of each element.
    
    Example:
        >>> to_imaginary = ToImaginary()
        >>> output = to_imaginary(complex_tensor)
    """
    def __call__(self, x: np.ndarray | torch.Tensor) -> np.ndarray | torch.Tensor:
        return x.imag
    
    
class FFT2(BaseTransform):
    """Applies 2D Fast Fourier Transform (FFT) to the input.
    This transform computes the 2D FFT along specified dimensions of the input array/tensor.
    It applies FFT2 and shifts zero-frequency components to the center.
    
    Args
        axis : Tuple[int, ...], optional
            The axes over which to compute the FFT. Default is (-2, -1).
        
    Returns
        numpy.ndarray or torch.Tensor
            The 2D Fourier transformed input with zero-frequency components centered.
            Output has the same shape as input.
    
    Notes
        - Transform is applied along specified dimensions (`axis`).
    """
    def __init__(self, axis: Tuple[int, ...] = (-2, -1)):
        self.axis = axis
    
    def __call_numpy__(self, x: np.ndarray) -> np.ndarray:
        return F.applyfft2_np(x, axis=self.axis)
    
    def __call_torch__(self, x: torch.Tensor) -> torch.Tensor:
        return F.applyfft2_torch(x, dim=self.axis)
    

class IFFT2(BaseTransform):
    """Applies 2D inverse Fast Fourier Transform (IFFT) to the input.
    This transform computes the 2D IFFT along the last two dimensions of the input array/tensor.
    It applies inverse FFT shift before IFFT2.
    
    Args
        axis : Tuple[int, ...], optional
            The axes over which to compute the FFT. Default is (-2, -1).

    Returns
        numpy.ndarray or torch.Tensor: 
            The inverse Fourier transformed input.
            Output has the same shape as input.
        
    Notes:
        - Transform is applied along specified dimensions (`axis`).
    """
    def __init__(self, axis: Tuple[int, ...] = (-2, -1)):
        self.axis = axis
        
    def __call_numpy__(self, x: np.ndarray) -> np.ndarray:
        return F.applyifft2_np(x, axis=self.axis)
    
    def __call_torch__(self, x: torch.Tensor) -> torch.Tensor:
        return F.applyifft2_torch(x, dim=self.axis)
    

class PadIfNeeded(BaseTransform):
    """Pad an image if its dimensions are smaller than specified minimum dimensions.

    This transform pads images that are smaller than given minimum dimensions by adding
    padding according to the specified border mode. The padding is added symmetrically
    on both sides to reach the minimum dimensions when possible. If the minimum required 
    dimension (height or width) is uneven, the right and the bottom sides will receive 
    an extra padding of 1 compared to the left and the top sides.

    Args:
        min_height (int): Minimum height requirement for the image
        min_width (int): Minimum width requirement for the image
        border_mode (str): Type of padding to apply ('constant', 'reflect', etc.). Default is 'constant'.
        pad_value (float): Value for constant padding (if applicable). Default is 0.

    Returns:
        np.ndarray | torch.Tensor: Padded image with dimensions at least min_height x min_width. 
        Original image if no padding is required.

    Example:
        >>> transform = PadIfNeeded(min_height=256, min_width=256)
        >>> padded_image = transform(small_image)  # Pads if image is smaller than 256x256
    """
    def __init__(
        self, 
        min_height: int,
        min_width: int,
        border_mode: str = "constant",
        pad_value: float = 0
    ) -> None:
        self.min_height = min_height
        self.min_width = min_width
        self.border_mode = border_mode
        self.pad_value = pad_value

    def __call_numpy__(self, x: np.ndarray) -> np.ndarray:
        return F.padifneeded(x, self.min_height, self.min_width, self.border_mode, self.pad_value)
    
    def __call_torch__(self, x: torch.Tensor) -> torch.Tensor:
        return F.padifneeded(x, self.min_height, self.min_width, self.border_mode, self.pad_value)


class CenterCrop(BaseTransform):
    """Center crops an input array/tensor to the specified size.

    This transform extracts a centered rectangular region from the input array/tensor
    with the specified dimensions. The crop is centered on both height and width axes.

    Args:
        height (int): Target height of the cropped output
        width (int): Target width of the cropped output

    Returns:
        np.ndarray | torch.Tensor: Center cropped array/tensor with shape (C, height, width), 
            where C is the number of channels

    Examples:
        >>> transform = CenterCrop(height=224, width=224)
        >>> output = transform(input_tensor)  # Center crops to 224x224

    Notes:
        - If input is smaller than crop size, it will return the original input
        - Crop is applied identically to all channels
        - Uses functional.center_crop() implementation for both numpy and torch
    """
    def __init__(self, height: int, width: int) -> None:
        self.height = height
        self.width = width

    def __call_numpy__(self, x: np.ndarray) -> np.ndarray:
        return F.center_crop(x, self.height, self.width)
    
    def __call_torch__(self, x: torch.Tensor) -> torch.Tensor:
        return F.center_crop(x, self.height, self.width)


class FFTResize(BaseTransform):
    """Resizes an input image in spectral domain with Fourier Transformations.

    This transform first applies a 2D FFT to the input array/tensor of shape CHW along specified axes,
    followed by padding or center cropping to achieve the target size, then applies
    an inverse FFT to go back to spatial domain. Optionally, it scales the output amplitudes to maintain energy consistency 
    between original and resized images.

    Args:
        size: Tuple[int, int]
            Target dimensions (height, width) for resizing.
        axis: Tuple[int, ...], optional
            The axes over which to apply FFT. Default is (-2, -1). For a array / tensor of shape CHW,
            it corresponds to the Height and Width axes.
        scale: bool, optional
            If True, scales the output amplitudes to maintain energy consistency with 
            respect to input size. Default is False.
        dtype: torch.dtype or numpy.dtype, optional
            Output data type. If None, maintains the input data type.
            For PyTorch tensors: torch.complex64 or torch.complex128
            For NumPy arrays: numpy.complex64 or numpy.complex128

    Returns:
        numpy.ndarray or torch.Tensor
            Resized image as a complex-valued array/tensor, maintaining shape (C, height, width).

    Examples:
        >>> transform = FFTResize((128, 128))
        >>> resized_image = transform(input_tensor)  # Resize to 128x128 using FFT

    Notes:
        - Input must be a multi-dimensional array/tensor of shape Channel x Height x Width.
        - Spectral domain resizing preserves frequency characteristics better than spatial interpolation
        - Operates on complex-valued data, preserving phase information
        - Memory efficient for large downsampling ratios
        - Based on the Fourier Transform properties of scaling and periodicity
        - The output is complex-valued due to the nature of FFT operations. If you are working with real-valued data,
        it is recommended to call ToReal after applying this transform.
    """
    def __init__(
        self, 
        size: Tuple[int, ...], 
        axis: Tuple[int, ...] = (-2, -1), 
        scale: bool = False, 
        dtype: Optional[str] = "complex64"
    ) -> None:
        if dtype is None or "complex" not in str(dtype):
            dtype = "complex64"
        
        super().__init__(dtype)
        assert isinstance(size, Tuple), "size must be a tuple"
        assert isinstance(axis, Tuple), "axis must be a tuple"
        self.height = size[0]
        self.width = size[1]
        self.axis = axis
        self.scale = scale

    def __call_numpy__(self, x: np.ndarray) -> np.ndarray:
        original_size = x.shape[1] * x.shape[2]
        target_size = self.height * self.width

        x = F.applyfft2_np(x, axis=self.axis)
        x = F.padifneeded(x, self.height, self.width)
        x = F.center_crop(x, self.height, self.width)
        x = F.applyifft2_np(x, axis=self.axis)

        if self.scale:
            return x * target_size / original_size
        return x.astype(self.np_dtype)
    
    def __call_torch__(self, x: torch.Tensor) -> torch.Tensor:
        original_size = x.shape[1] * x.shape[2]
        target_size = self.height * self.width

        x = F.applyfft2_torch(x, dim=self.axis)
        x = F.padifneeded(x, self.height, self.width)
        x = F.center_crop(x, self.height, self.width)
        x = F.applyifft2_torch(x, dim=self.axis)

        if self.scale:
            return x * target_size / original_size
        return x.to(self.torch_dtype)


class SpatialResize:
    """
    Resize a complex tensor to a given size. The resize is performed in the image space
    using a Bicubic interpolation.

    Arguments:
        size: The target size of the resized tensor.
    """

    def __init__(self, size):
        self.size = size

    def __call__(
        self, array: Union[np.ndarray, torch.Tensor]
    ) -> Union[np.ndarray, torch.Tensor]:

        is_torch = False
        if isinstance(array, torch.Tensor):
            is_torch = True
            array = array.numpy()

        real_part = array.real
        imaginary_part = array.imag

        def zoom(array):
            # Convert the numpy array to a PIL image
            image = Image.fromarray(array)

            # Resize the image
            image = image.resize((self.size[1], self.size[0]))

            # Convert the PIL image back to a numpy array
            array = np.array(image)

            return array

        if len(array.shape) == 2:
            # We have a two dimensional tensor
            resized_real = zoom(real_part)
            resized_imaginary = zoom(imaginary_part)
        else:
            # We have three dimensions and therefore
            # apply the resize to each channel iteratively
            # We assume the first dimension is the channel
            resized_real = []
            resized_imaginary = []
            for real, imaginary in zip(real_part, imaginary_part):
                resized_real.append(zoom(real))
                resized_imaginary.append(zoom(imaginary))
            resized_real = np.stack(resized_real)
            resized_imaginary = np.stack(resized_imaginary)

        resized_array = resized_real + 1j * resized_imaginary

        # Convert the resized tensor back to a torch tensor if necessary
        if is_torch:
            resized_array = torch.as_tensor(resized_array)

        return resized_array


class PolSARtoTensor:
    """
    Transform a PolSAR image into a 3D torch tensor.
    """

    def __call__(self, element: Union[np.ndarray, dict]) -> torch.Tensor:
        if isinstance(element, np.ndarray):
            assert len(element.shape) == 3, "Element should be a 3D numpy array"
            if element.shape[0] == 3:
                return self._create_tensor(element[0], element[1], element[2])
            if element.shape[0] == 2:
                return self._create_tensor(element[0], element[1])
            elif element.shape[0] == 4:
                return self._create_tensor(
                    element[0], (element[1] + element[2]) / 2, element[3]
                )

        elif isinstance(element, dict):
            if len(element) == 3:
                return self._create_tensor(element["HH"], element["HV"], element["VV"])
            elif len(element) == 2:
                if "HH" in element:
                    return self._create_tensor(element["HH"], element["HV"])
                elif "VV" in element:
                    return self._create_tensor(element["HV"], element["VV"])
                else:
                    raise ValueError(
                        "Dictionary should contain keys HH, HV, VV or HH, VV"
                    )
            elif len(element) == 4:
                return self._create_tensor(
                    element["HH"], (element["HV"] + element["VH"]) / 2, element["VV"]
                )
        else:
            raise ValueError("Element should be a numpy array or a dictionary")

    def _create_tensor(self, *channels) -> torch.Tensor:
        return torch.as_tensor(
            np.stack(channels, axis=-1).transpose(2, 0, 1),
            dtype=torch.complex64,
        )


class Unsqueeze(BaseTransform):
    """Add a singleton dimension to the input array/tensor.

    This transform inserts a new axis at the specified position, increasing 
    the dimensionality of the input by one.

    Args:
        dim (int): Position where new axis should be inserted.

    Returns:
        np.ndarray | torch.Tensor: Input with new singleton dimension added.
            Shape will be same as input but with a 1 inserted at position dim.

    Example:
        >>> transform = Unsqueeze(dim=0) 
        >>> x = torch.randn(3,4)  # Shape (3,4)
        >>> y = transform(x)      # Shape (1,3,4)
    """
    def __init__(self, dim: int) -> None:
        self.dim = dim

    def __call_numpy__(self, x: np.ndarray) -> np.ndarray:
        return np.expand_dims(x, axis=self.dim)
    
    def __call_torch__(self, x: torch.Tensor) -> torch.Tensor:
        return x.unsqueeze(dim=self.dim)


class ToTensor(BaseTransform):
    """Converts numpy array or torch tensor to torch tensor of specified dtype.
    This transform converts input data to a PyTorch tensor with the specified data type.
    It handles both numpy arrays and existing PyTorch tensors as input.

    Args:
        dtype (str): Target data type for the output tensor. Should be one of PyTorch's
            supported dtype strings (e.g. 'float32', 'float64', 'int32', etc.)

    Returns:
        torch.Tensor: The converted tensor with the specified dtype.
        
    Example:
        >>> transform = ToTensor(dtype='float32')
        >>> x_numpy = np.array([1, 2, 3])
        >>> x_tensor = transform(x_numpy)  # converts to torch.FloatTensor
        >>> x_existing = torch.tensor([1, 2, 3], dtype=torch.int32)
        >>> x_converted = transform(x_existing)  # converts to torch.FloatTensor
    """
    def __init__(self, dtype: str) -> None:
        super().__init__(dtype)

    def __call_numpy__(self, x: np.ndarray) -> np.ndarray:
        return torch.as_tensor(x, dtype=self.torch_dtype)
    
    def __call_torch__(self, x: torch.Tensor) -> torch.Tensor:
        return x.to(self.torch_dtype)<|MERGE_RESOLUTION|>--- conflicted
+++ resolved
@@ -34,9 +34,6 @@
 import torchcvnn.transforms.functional as F
 
 
-<<<<<<< HEAD
-class LogAmplitude:
-=======
 class BaseTransform(ABC):
     """Abstract base class for transforms that can handle both numpy arrays and PyTorch tensors.
     This class serves as a template for implementing transforms that can be applied to both numpy arrays
@@ -68,7 +65,6 @@
         >>>         pass
         >>> transform = MyTransform(dtype='float32')
         >>> output = transform(input_data)  # Works with both numpy arrays and torch tensors
->>>>>>> 7e1fd902
     """
     def __init__(self, dtype: str | NoneType = None) -> None:
         if dtype is not None:
