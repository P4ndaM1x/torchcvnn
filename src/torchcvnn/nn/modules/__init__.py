--- conflicted
+++ resolved
@@ -25,11 +25,8 @@
 from .conv import ConvTranspose2d
 from .batchnorm import BatchNorm1d, BatchNorm2d
 from .upsampling import Upsample
-<<<<<<< HEAD
+from .normalization import LayerNorm
 from .transformer import TransformerEncoder, TransformerEncoderLayer
-=======
-from .normalization import LayerNorm
->>>>>>> d42c8274
 from . import initialization as init
 from .loss import ComplexMSELoss
 from .activation import (
